import os
import yaml
from os import path
import click
<<<<<<< HEAD
import urllib.request

=======
from encodeproject import download
from tqdm.auto import tqdm
from tabula import io
>>>>>>> 6afa9b1c

@click.group()
def cli():
    pass


@cli.command()
@click.option("incoming", "-i", required=True, default="incoming.yaml",
              type=click.Path(exists=True))
@click.option("output_dir", "-o", required=True, default="data/raw")
@click.option("overwrite", "-w", default=True)
def download(incoming, output_dir, overwrite):
    """
    download data files from list of URLs (default: incoming.yaml) into data directory
    (default: data/)
    """
    urls = []

<<<<<<< HEAD
    if not path.exists(output_dir):
        os.mkdir(output_dir)
    with open(incoming) as f:
        data = yaml.load(f, Loader=yaml.FullLoader)
        for source in data['sources']:
            if 'url' not in source:
                raise Exception("Couldn't find url for source in {}", source)
            urls.append(source['url'])
=======
    os.makedirs(output_dir, exist_ok=True)
    with open(input_file) as f:
        urls = [
            url
            for url in f
            if url and not url.startswith("#")
        ]
>>>>>>> 6afa9b1c

    for url in tqdm(urls, desc="Downloading files"):
        outfile = os.path.join(output_dir, url.split("/")[-1])
        if path.exists(outfile):
            os.remove(outfile)
        download(
            url=url,
            path=outfile
        )


@cli.command()
@click.option("input_dir", "-i", default="data/raw", type=click.Path(exists=True))
@click.option("output_dir", "-o", default="data/transformed")
def transform(input_dir, output_dir):
    """
    ingest files in data/raw, transform them into networkx graphs, output them in
    data/transformed
    """

    # call transform script for each source


if __name__ == "__main__":
    cli()<|MERGE_RESOLUTION|>--- conflicted
+++ resolved
@@ -1,15 +1,11 @@
 import os
+import urllib
+
 import yaml
 from os import path
 import click
-<<<<<<< HEAD
-import urllib.request
-
-=======
 from encodeproject import download
 from tqdm.auto import tqdm
-from tabula import io
->>>>>>> 6afa9b1c
 
 @click.group()
 def cli():
@@ -27,34 +23,23 @@
     (default: data/)
     """
     urls = []
-
-<<<<<<< HEAD
-    if not path.exists(output_dir):
-        os.mkdir(output_dir)
+    os.makedirs(output_dir, exist_ok=True)
     with open(incoming) as f:
         data = yaml.load(f, Loader=yaml.FullLoader)
         for source in data['sources']:
             if 'url' not in source:
                 raise Exception("Couldn't find url for source in {}", source)
             urls.append(source['url'])
-=======
-    os.makedirs(output_dir, exist_ok=True)
-    with open(input_file) as f:
-        urls = [
-            url
-            for url in f
-            if url and not url.startswith("#")
-        ]
->>>>>>> 6afa9b1c
 
-    for url in tqdm(urls, desc="Downloading files"):
-        outfile = os.path.join(output_dir, url.split("/")[-1])
+    for this_url in tqdm(urls, desc="Downloading files"):
+        outfile = os.path.join(output_dir, this_url.split("/")[-1])
         if path.exists(outfile):
             os.remove(outfile)
-        download(
-            url=url,
-            path=outfile
-        )
+        urllib.request.urlretrieve(this_url, filename=os.path.join(outfile))
+        # download(
+        #     url=this_url,
+        #     path=outfile
+        # )
 
 
 @cli.command()
