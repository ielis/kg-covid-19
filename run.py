--- conflicted
+++ resolved
@@ -3,13 +3,8 @@
 
 
 import click
-<<<<<<< HEAD
-
 from kg_emerging_viruses import download as kg_download
 from kg_emerging_viruses import transform as kg_transform
-=======
-from kg_emerging_viruses import transform as kg_transform, download as kg_download
->>>>>>> d7e7b843
 
 
 @click.group()
