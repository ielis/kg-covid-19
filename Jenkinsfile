--- conflicted
+++ resolved
@@ -70,10 +70,7 @@
         stage('Deploy blazegraph') {
             when { anyOf { branch 'check_ansible_run_jenkins' } }
             steps {
-<<<<<<< HEAD
                 sh 'echo FIX BRANCH CHECK ABOVE!!!'
-=======
->>>>>>> fa4cbad1
                 git([branch: 'master',
                      credentialsId: 'justaddcoffee_github_api_token_username_pw',
                      url: 'https://github.com/geneontology/operations.git'])
