--- conflicted
+++ resolved
@@ -5,7 +5,7 @@
         BUILDSTARTDATE = sh(script: "echo `date +%Y%m%d`", returnStdout: true).trim()
         S3PROJECTDIR = 'kg-covid-19' // no trailing slash
 
-        // Distribution ID for the AWS CloudFront for this branch,
+        // Distribution ID for the AWS CloudFront for this bucket
         // used solely for invalidations
         AWS_CLOUDFRONT_DISTRIBUTION_ID = 'EUVSWXZQBXCFP'
     }
@@ -67,14 +67,14 @@
                                 echo "Will not push if not on correct branch."
                             } else {
                                 withCredentials([file(credentialsId: 's3cmd_kg_hub_push_configuration', variable: 'S3CMD_CFG')]) {
-                                    sh 's3cmd -c $S3CMD_CFG --acl-public --mime-type=plain/text --cf-invalidate put -r data/raw s3://kg-hub-public-data/'
+                                    sh 's3cmd -c $S3CMD_CFG --acl-public --mime-type=plain/text --cf-invalidate put -r data/raw s3://kg-hub-public-data/$S3PROJECTDIR'
                                 }
                             }
                         } else { // 'run.py download' failed - let's try to download last good copy of raw/ from s3 to data/
                             withCredentials([file(credentialsId: 's3cmd_kg_hub_push_configuration', variable: 'S3CMD_CFG')]) {
                                 sh 'rm -fr data/raw || true;'
                                 sh 'mkdir -p data/raw || true'
-                                sh 's3cmd -c $S3CMD_CFG --acl-public --mime-type=plain/text get -r s3://kg-hub-public-data/raw/ data/raw/'
+                                sh 's3cmd -c $S3CMD_CFG --acl-public --mime-type=plain/text get -r s3://kg-hub-public-data/$S3PROJECTDIR/raw/ data/raw/'
                             }
                         }
                     }
@@ -122,53 +122,24 @@
             steps {
                 dir('./gitrepo') {
                     script {
-<<<<<<< HEAD
-			sh 'git clone https://github.com/justaddcoffee/go-site.git'
-
-			// make sure we aren't going to clobber existing data
-    		        withCredentials([file(credentialsId: 's3cmd_kg_hub_push_configuration', variable: 'S3CMD_CFG')]) {
-		                REMOTE_BUILD_DIR_CONTENTS = sh (
-		    	   	    script: 's3cmd -c $S3CMD_CFG ls s3://kg-hub-public-data/$S3PROJECTDIR/$BUILDSTARTDATE/',
-		    	   	    returnStdout: true
-		                ).trim()
-		                echo "REMOTE_BUILD_DIR_CONTENTS (THIS SHOULD BE EMPTY): '${REMOTE_BUILD_DIR_CONTENTS}'"
-				if("${REMOTE_BUILD_DIR_CONTENTS}" != ''){
-                        		echo "Will not overwrite existing (---REMOTE S3---) directory: $S3PROJECTDIR/$BUILDSTARTDATE"
-                        		sh 'exit 1'
-				} else {
-                        		echo "remote directory $S3PROJECTDIR/$BUILDSTARTDATE is empty, proceeding"
-				}
-			}
-
-                        // if (env.BRANCH_NAME != 'master' ||
-                        if (env.BRANCH_NAME == 'NOT THIS BRANCH') {
-                            echo "Will not push if not on correct branch."
-                        } else {
-                            withCredentials([
-					    file(credentialsId: 's3cmd_kg_hub_push_configuration', variable: 'S3CMD_CFG'),
-					    file(credentialsId: 'aws_kg_hub_push_json', variable: 'AWS_JSON'),
-					    string(credentialsId: 'aws_kg_hub_access_key', variable: 'AWS_ACCESS_KEY_ID'),
-					    string(credentialsId: 'aws_kg_hub_secret_key', variable: 'AWS_SECRET_ACCESS_KEY')]) {
-=======
-                        // code for building s3 index files
                         sh 'git clone https://github.com/justaddcoffee/go-site.git'
 
-                        // make sure we aren't going to clobber existing data on S3
+                        // make sure we aren't going to clobber existing data
                         withCredentials([file(credentialsId: 's3cmd_kg_hub_push_configuration', variable: 'S3CMD_CFG')]) {
                             REMOTE_BUILD_DIR_CONTENTS = sh (
-                                script: 's3cmd -c $S3CMD_CFG ls s3://kg-hub-public-data/$BUILDSTARTDATE/',
-                                returnStdout: true.trim()
-                            )
+                                script: 's3cmd -c $S3CMD_CFG ls s3://kg-hub-public-data/$S3PROJECTDIR/$BUILDSTARTDATE/',
+                                returnStdout: true
+                            ).trim()
                             echo "REMOTE_BUILD_DIR_CONTENTS (THIS SHOULD BE EMPTY): '${REMOTE_BUILD_DIR_CONTENTS}'"
                             if("${REMOTE_BUILD_DIR_CONTENTS}" != ''){
-                                echo "Will not overwrite existing (---REMOTE S3---) directory: $BUILDSTARTDATE"
+                                echo "Will not overwrite existing (---REMOTE S3---) directory: $S3PROJECTDIR/$BUILDSTARTDATE"
                                 sh 'exit 1'
                             } else {
-                                echo "remote directory $BUILDSTARTDATE is empty, proceeding"
-                            }
-                        }
-
-                        if (env.BRANCH_NAME != 'master') {
+                                echo "remote directory $S3PROJECTDIR/$BUILDSTARTDATE is empty, proceeding"
+                            }
+                        }
+
+                        if (env.BRANCH_NAME == 'NOT THIS BRANCH') {
                             echo "Will not push if not on correct branch."
                         } else {
                             withCredentials([
@@ -176,7 +147,6 @@
 					            file(credentialsId: 'aws_kg_hub_push_json', variable: 'AWS_JSON'),
 					            string(credentialsId: 'aws_kg_hub_access_key', variable: 'AWS_ACCESS_KEY_ID'),
 					            string(credentialsId: 'aws_kg_hub_secret_key', variable: 'AWS_SECRET_ACCESS_KEY')]) {
->>>>>>> e9ff0d53
                                 //
                                 // make $BUILDSTARTDATE/ directory and sync to s3 bucket
                                 //
@@ -193,61 +163,27 @@
                                 sh 'mkdir $BUILDSTARTDATE/stats/'
                                 sh 'cp -p *_stats.yaml $BUILDSTARTDATE/stats/'
 
+                                // make local $S3PROJECTDIR with two dirs, $BUILDSTARTDATE and current/, both with the same contents
                                 sh 'mkdir $S3PROJECTDIR'
                                 sh 'mv $BUILDSTARTDATE $S3PROJECTDIR/'
                                 sh 'cp -pr $S3PROJECTDIR/$BUILDSTARTDATE $S3PROJECTDIR/current'
-                                //
-                                // put $BUILDSTARTDATE/ in s3 bucket
-                                //
-<<<<<<< HEAD
+
+                                //
+                                // put $S3PROJECTDIR/$BUILDSTARTDATE/ and $S3PROJECTDIR/current in s3 bucket
+                                //
                                 sh '. venv/bin/activate && python3.7 ./go-site/scripts/directory_indexer.py -v --inject ./go-site/scripts/directory-index-template.html --directory $S3PROJECTDIR --prefix https://kg-hub.berkeleybop.io/$S3PROJECTDIR/ -x -u'
                                 sh 's3cmd -c $S3CMD_CFG put -pr --acl-public --mime-type=text/html --cf-invalidate $S3PROJECTDIR s3://kg-hub-public-data/'
 
-// 			        // make current/ directory
-// 				sh '. venv/bin/activate && python3.7 ./go-site/scripts/directory_indexer.py -v --inject ./go-site/scripts/directory-index-template.html --directory $BUILDSTARTDATE --prefix https://kg-hub.berkeleybop.io/$S3PROJECTDIR/current -x -u'
-// 				sh 's3cmd -c $S3CMD_CFG put -pr --acl-public --mime-type=text/html --cf-invalidate $BUILDSTARTDATE/ s3://kg-hub-public-data/$S3PROJECTDIR/current/'
-
-                                //
-                                // make $BUILDSTARTDATE the new current/
-                                //
-				// The following cp always times out:
-                                // sh 's3cmd -c $S3CMD_CFG --acl-public --mime-type=text/html --cf-invalidate cp -v -pr s3://kg-hub-public-data/$BUILDSTARTDATE/ s3://kg-hub-public-data/new_current/'
-                                // sh 's3cmd -c $S3CMD_CFG --acl-public --mime-type=text/html --cf-invalidate rm -fr s3://kg-hub-public-data/current'
-                                // sh 's3cmd -c $S3CMD_CFG --acl-public --mime-type=text/html --cf-invalidate mv --recursive s3://kg-hub-public-data/new_current/ s3://kg-hub-public-data/current/'
-
-                        	// Build the top level index.html
-				// "External" packages required to run these
-				// scripts.
-				sh './venv/bin/pip install pystache boto3'
-				sh '. venv/bin/activate && python3.7 ./go-site/scripts/bucket-indexer.py --credentials $AWS_JSON --bucket kg-hub-public-data --inject ./go-site/scripts/directory-index-template.html --prefix https://kg-hub.berkeleybop.io/ > top-level-index.html'
-				sh 's3cmd -c $S3CMD_CFG put --acl-public --mime-type=text/html --cf-invalidate top-level-index.html s3://kg-hub-public-data/index.html'
-
-				// Invalidate the CDN now that the new
-				// files are up.
-				sh './venv/bin/pip install awscli'
-				sh 'echo "[preview]" > ./awscli_config.txt && echo "cloudfront=true" >> ./awscli_config.txt'
-				sh '. venv/bin/activate && AWS_CONFIG_FILE=./awscli_config.txt python3.7 ./venv/bin/aws cloudfront create-invalidation --distribution-id $AWS_CLOUDFRONT_DISTRIBUTION_ID --paths "/*"'
-=======
-                                sh '. venv/bin/activate && python3.7 ./go-site/scripts/directory_indexer.py -v --inject ./go-site/scripts/directory-index-template.html --directory $BUILDSTARTDATE --prefix https://kg-hub.berkeleybop.io/$BUILDSTARTDATE -x -u'
-                                sh 's3cmd -c $S3CMD_CFG put -pr --acl-public --mime-type=text/html --cf-invalidate $BUILDSTARTDATE s3://kg-hub-public-data/'
-
-                                // make current/ directory
-                                sh '. venv/bin/activate && python3.7 ./go-site/scripts/directory_indexer.py -v --inject ./go-site/scripts/directory-index-template.html --directory $BUILDSTARTDATE --prefix https://kg-hub.berkeleybop.io/current -x -u'
-                                sh 's3cmd -c $S3CMD_CFG put -pr --acl-public --mime-type=text/html --cf-invalidate $BUILDSTARTDATE/ s3://kg-hub-public-data/current/'
-
                                 // Build the top level index.html
-                                // "External" packages required to run these
-                                // scripts.
+                                // "External" packages required to run these scripts.
                                 sh './venv/bin/pip install pystache boto3'
                                 sh '. venv/bin/activate && python3.7 ./go-site/scripts/bucket-indexer.py --credentials $AWS_JSON --bucket kg-hub-public-data --inject ./go-site/scripts/directory-index-template.html --prefix https://kg-hub.berkeleybop.io/ > top-level-index.html'
                                 sh 's3cmd -c $S3CMD_CFG put --acl-public --mime-type=text/html --cf-invalidate top-level-index.html s3://kg-hub-public-data/index.html'
 
-                                // Invalidate the CDN now that the new
-                                // files are up.
+                                // Invalidate the CDN now that the new files are up.
                                 sh './venv/bin/pip install awscli'
                                 sh 'echo "[preview]" > ./awscli_config.txt && echo "cloudfront=true" >> ./awscli_config.txt'
                                 sh '. venv/bin/activate && AWS_CONFIG_FILE=./awscli_config.txt python3.7 ./venv/bin/aws cloudfront create-invalidation --distribution-id $AWS_CLOUDFRONT_DISTRIBUTION_ID --paths "/*"'
->>>>>>> e9ff0d53
 
                                 // Should now appear at:
                                 // https://kg-hub.berkeleybop.io/[artifact name]
