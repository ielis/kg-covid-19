---
configuration:
  output_directory: data/merged
  checkpoint: false

merged_graph:
<<<<<<< HEAD
  name: kg-daniel
  source:
    drug-central:
      input:
        format: tsv
        filename:
          - data/transformed/drug_central/nodes.tsv
          - data/transformed/drug_central/edges.tsv
    pharmgkb:
      input:
        format: tsv
        filename:
          - data/transformed/pharmgkb/nodes.tsv
          - data/transformed/pharmgkb/edges.tsv
    STRING:
      input:
        format: tsv
        filename:
          - data/transformed/STRING/nodes.tsv
          - data/transformed/STRING/edges.tsv
      filters:
        node_filters:
          category:
            - biolink:Gene
            - biolink:Protein
        edge_filters:
          subject_category:
            - biolink:Gene
            - biolink:Protein
          object_category:
            - biolink:Gene
            - biolink:Protein
          edge_label:
            - biolink:interacts_with
            - biolink:has_gene_product
      operations:
        - name: kgx.utils.graph_utils.remap_node_identifier
          args:
            category: biolink:Protein
            alternative_property: xrefs
            prefix: UniProtKB
    ttd:
      input:
        format: tsv
        filename:
          - data/transformed/ttd/nodes.tsv
          - data/transformed/ttd/edges.tsv
    gene-ontology:
      input:
        format: tsv
        filename:
          - data/transformed/ontologies/go-plus_nodes.tsv
          - data/transformed/ontologies/go-plus_edges.tsv
=======
  name: Disease Onset Graph
  source:
#    drug-central:
#      input:
#        format: tsv
#        filename:
#          - data/transformed/drug_central/nodes.tsv
#          - data/transformed/drug_central/edges.tsv
#    pharmgkb:
#      input:
#        format: tsv
#        filename:
#          - data/transformed/pharmgkb/nodes.tsv
#          - data/transformed/pharmgkb/edges.tsv
#    STRING:
#      input:
#        format: tsv
#        filename:
#          - data/transformed/STRING/nodes.tsv
#          - data/transformed/STRING/edges.tsv
#      filters:
#        node_filters:
#          category:
#            - biolink:Gene
#            - biolink:Protein
#        edge_filters:
#          subject_category:
#            - biolink:Gene
#            - biolink:Protein
#          object_category:
#            - biolink:Gene
#            - biolink:Protein
#          edge_label:
#            - biolink:interacts_with
#            - biolink:has_gene_product
#      operations:
#        - name: kgx.utils.graph_utils.remap_node_identifier
#          args:
#            category: biolink:Protein
#            alternative_property: xrefs
#            prefix: UniProtKB
#    ttd:
#      input:
#        format: tsv
#        filename:
#          - data/transformed/ttd/nodes.tsv
#          - data/transformed/ttd/edges.tsv
#    zhou-host-proteins:
#      input:
#        format: tsv
#        filename:
#          - data/transformed/zhou_host_proteins/nodes.tsv
#          - data/transformed/zhou_host_proteins/edges.tsv
#    SciBite-CORD-19:
#      input:
#        format: tsv
#        filename:
#          - data/transformed/SciBite-CORD-19/nodes.tsv
#          - data/transformed/SciBite-CORD-19/edges.tsv
#    sars-cov-2-gene-annot:
#      input:
#        format: tsv
#        filename:
#          - data/transformed/sars_cov_2_gene_annot/nodes.tsv
#          - data/transformed/sars_cov_2_gene_annot/edges.tsv
#    intact:
#      input:
#        format: tsv
#        filename:
#          - data/transformed/intact/nodes.tsv
#          - data/transformed/intact/edges.tsv
#    chembl:
#      input:
#        format: tsv
#        filename:
#          - data/transformed/ChEMBL/nodes.tsv
#          - data/transformed/ChEMBL/edges.tsv
#    gene-ontology:
#      input:
#        format: tsv
#        filename:
#          - data/transformed/ontologies/go-plus_nodes.tsv
#          - data/transformed/ontologies/go-plus_edges.tsv
>>>>>>> 57feb0d9
    mondo-ontology:
      input:
        format: tsv
        filename:
          - data/transformed/ontologies/mondo_nodes.tsv
          - data/transformed/ontologies/mondo_edges.tsv
#    chebi:
#      input:
#        format: tsv
#        filename:
#          - data/transformed/ontologies/chebi_nodes.tsv
#          - data/transformed/ontologies/chebi_edges.tsv
    hp-ontology:
      input:
        format: tsv
        filename:
          - data/transformed/ontologies/hp_nodes.tsv
          - data/transformed/ontologies/hp_edges.tsv
<<<<<<< HEAD
=======
    phenotype-associations:
      input:
        format: tsv
        filename:
          - data/transformed/HPOA/HPOA_nodes.tsv
          - data/transformed/HPOA/HPOA_edges.tsv

#    go-cams:
#      input:
#        format: tsv
#        filename:
#          - data/transformed/GOCAMs/GOCAMs_nodes.tsv
#          - data/transformed/GOCAMs/GOCAMs_edges.tsv
>>>>>>> 57feb0d9
  operations:
    - name: kgx.graph_operations.summarize_graph.generate_graph_stats
      args:
        graph_name: KG-COVID-19 Graph
        filename: merged_graph_stats.yaml
        node_facet_properties:
          - provided_by
        edge_facet_properties:
          - provided_by
  destination:
    merged-kg-tsv:
      format: tsv
      compression: tar.gz
      filename: merged-kg
      property_types:
        # define the type for non-canonical node/edge properties
        combined_score: 'xsd:float'
        confidence_score: 'xsd:float'
        neighborhood: 'xsd:float'
        neighborhood_transferred: 'xsd:float'
        fusion: 'xsd:float'
        cooccurence: 'xsd:float'
        homology: 'xsd:float'
        coexpression: 'xsd:float'
        coexpression_transferred: 'xsd:float'
        experiments: 'xsd:float'
        experiments_transferred: 'xsd:float'
        database: 'xsd:float'
        database_transferred: 'xsd:float'
        textmining: 'xsd:float'
        textmining_transferred: 'xsd:float'
#    merged-kg-nt:
#      format: nt
#      compression: gz
#      filename: merged-kg.nt.gz
#    merged-kg-neo4j:
#      format: neo4j
#      uri: http://localhost:8484
#      username: neo4j
#      password: admin<|MERGE_RESOLUTION|>--- conflicted
+++ resolved
@@ -4,61 +4,6 @@
   checkpoint: false
 
 merged_graph:
-<<<<<<< HEAD
-  name: kg-daniel
-  source:
-    drug-central:
-      input:
-        format: tsv
-        filename:
-          - data/transformed/drug_central/nodes.tsv
-          - data/transformed/drug_central/edges.tsv
-    pharmgkb:
-      input:
-        format: tsv
-        filename:
-          - data/transformed/pharmgkb/nodes.tsv
-          - data/transformed/pharmgkb/edges.tsv
-    STRING:
-      input:
-        format: tsv
-        filename:
-          - data/transformed/STRING/nodes.tsv
-          - data/transformed/STRING/edges.tsv
-      filters:
-        node_filters:
-          category:
-            - biolink:Gene
-            - biolink:Protein
-        edge_filters:
-          subject_category:
-            - biolink:Gene
-            - biolink:Protein
-          object_category:
-            - biolink:Gene
-            - biolink:Protein
-          edge_label:
-            - biolink:interacts_with
-            - biolink:has_gene_product
-      operations:
-        - name: kgx.utils.graph_utils.remap_node_identifier
-          args:
-            category: biolink:Protein
-            alternative_property: xrefs
-            prefix: UniProtKB
-    ttd:
-      input:
-        format: tsv
-        filename:
-          - data/transformed/ttd/nodes.tsv
-          - data/transformed/ttd/edges.tsv
-    gene-ontology:
-      input:
-        format: tsv
-        filename:
-          - data/transformed/ontologies/go-plus_nodes.tsv
-          - data/transformed/ontologies/go-plus_edges.tsv
-=======
   name: Disease Onset Graph
   source:
 #    drug-central:
@@ -142,7 +87,6 @@
 #        filename:
 #          - data/transformed/ontologies/go-plus_nodes.tsv
 #          - data/transformed/ontologies/go-plus_edges.tsv
->>>>>>> 57feb0d9
     mondo-ontology:
       input:
         format: tsv
@@ -161,8 +105,6 @@
         filename:
           - data/transformed/ontologies/hp_nodes.tsv
           - data/transformed/ontologies/hp_edges.tsv
-<<<<<<< HEAD
-=======
     phenotype-associations:
       input:
         format: tsv
@@ -176,7 +118,6 @@
 #        filename:
 #          - data/transformed/GOCAMs/GOCAMs_nodes.tsv
 #          - data/transformed/GOCAMs/GOCAMs_edges.tsv
->>>>>>> 57feb0d9
   operations:
     - name: kgx.graph_operations.summarize_graph.generate_graph_stats
       args:
