--- conflicted
+++ resolved
@@ -44,11 +44,7 @@
         node = self.sc2ga.gpi_to_gene_node_data(item)
         self.assertEqual(len(self.sc2ga.node_header), len(node))
         self.assertEqual(node,
-<<<<<<< HEAD
-                         ['UniProtKB:P0DTD2', 'Protein 9b', 'biolink:Protein', '', 'NCBITaxon:2697049'])
-=======
-                         ['UniProtKB:P0DTD2', 'Protein 9b', 'biolink:Protein', '', 'taxon:2697049', 'sars_cov_2_gene_annot'])
->>>>>>> c983cfd3
+                         ['UniProtKB:P0DTD2', 'Protein 9b', 'biolink:Protein', '', 'NCBITaxon:2697049', 'sars_cov_2_gene_annot'])
 
     def test_gpa_to_edge_data(self):
         gpa_iter = _gpa11iterator(self.gpa_fh)
